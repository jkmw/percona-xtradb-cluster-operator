--- conflicted
+++ resolved
@@ -15,12 +15,8 @@
 #  updateStrategy: RollingUpdate
   pxc:
     size: 3
-<<<<<<< HEAD
     image: percona/percona-xtradb-cluster-operator:1.2.0-pxc
-=======
-    image: percona/percona-xtradb-cluster-operator:1.1.0-pxc
 #    schedulerName: mycustom-scheduler
->>>>>>> d4c65547
 #    readinessDelaySec: 15
 #    livenessDelaySec: 300
 #    forceUnsafeBootstrap: false
@@ -79,12 +75,8 @@
   proxysql:
     enabled: true
     size: 3
-<<<<<<< HEAD
     image: percona/percona-xtradb-cluster-operator:1.2.0-proxysql
-=======
-    image: percona/percona-xtradb-cluster-operator:1.1.0-proxysql
 #    schedulerName: mycustom-scheduler
->>>>>>> d4c65547
 #    imagePullSecrets:
 #      - name: private-registry-credentials
 #    annotations:
