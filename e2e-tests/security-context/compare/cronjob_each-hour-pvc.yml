apiVersion: batch/v1beta1
kind: CronJob
metadata:
  annotations:
    openshift.io/scc: privileged
  labels:
    cluster: sec-context
    schedule: 0_NE1_N_N_N
    type: cron
  name: each-hour-pvc
  ownerReferences:
    - controller: true
      kind: PerconaXtraDBCluster
      name: sec-context
spec:
  concurrencyPolicy: Allow
  failedJobsHistoryLimit: 1
  jobTemplate:
    metadata:
      ownerReferences:
        - apiVersion: batch/v1beta1
          kind: CronJob
          name: each-hour-pvc
    spec:
      template:
        metadata:
          annotations:
            openshift.io/scc: privileged
          labels:
            cluster: sec-context
            schedule: 0_NE1_N_N_N
            type: cron
        spec:
          containers:
<<<<<<< HEAD
            - args:
                - sh
                - -c
                - "\n\t\t\t\t\t\t\tcat <<-EOF | kubectl apply -f -\n\t\t\t\t\t\t\t\t\tapiVersion: pxc.percona.com/v1\n\t\t\t\t\t\t\t\t\tkind: PerconaXtraDBClusterBackup\n\t\t\t\t\t\t\t\t\tmetadata:\n\t\t\t\t\t\t\t\t\t  name: \"cron-${pxcCluster:0:16}-$(date -u \"+%Y%m%d%H%M%S\")-${suffix}\"\n\t\t\t\t\t\t\t\t\t  labels:\n\t\t\t\t\t\t\t\t\t    ancestor: \"each-hour-pvc\"\n\t\t\t\t\t\t\t\t\t    cluster: \"${pxcCluster}\"\n\t\t\t\t\t\t\t\t\t    type: \"cron\"\n\t\t\t\t\t\t\t\t\tspec:\n\t\t\t\t\t\t\t\t\t  pxcCluster: \"${pxcCluster}\"\n\t\t\t\t\t\t\t\t\t  storageName: \"pvc\"\n\t\t\t\t\t\t\tEOF\n\t\t\t\t\t\t\t"
              env:
                - name: pxcCluster
                  value: sec-context
              imagePullPolicy: Always
              name: run-backup
              resources: {}
              securityContext:
                privileged: true
              terminationMessagePath: /dev/termination-log
              terminationMessagePolicy: File
=======
          - args:
            - sh
            - -c
            - "\n\t\t\t\t\t\t\tcat <<-EOF | kubectl apply -f -\n\t\t\t\t\t\t\t\t\tapiVersion:
              pxc.percona.com/v1\n\t\t\t\t\t\t\t\t\tkind: PerconaXtraDBClusterBackup\n\t\t\t\t\t\t\t\t\tmetadata:\n\t\t\t\t\t\t\t\t\t
              \ name: \"cron-${pxcCluster:0:16}-pvc-$(date
              -u \"+%Y%m%d%H%M%S\")-${suffix}\"\n\t\t\t\t\t\t\t\t\t  labels:\n\t\t\t\t\t\t\t\t\t
              \   ancestor: \"each-hour-pvc\"\n\t\t\t\t\t\t\t\t\t    cluster: \"${pxcCluster}\"\n\t\t\t\t\t\t\t\t\t
              \   type: \"cron\"\n\t\t\t\t\t\t\t\t\tspec:\n\t\t\t\t\t\t\t\t\t  pxcCluster:
              \"${pxcCluster}\"\n\t\t\t\t\t\t\t\t\t  storageName: \"pvc\"\n\t\t\t\t\t\t\tEOF\n\t\t\t\t\t\t\t"
            env:
            - name: pxcCluster
              value: sec-context
            imagePullPolicy: Always
            name: run-backup
            resources: {}
            securityContext:
              privileged: true
            terminationMessagePath: /dev/termination-log
            terminationMessagePolicy: File
>>>>>>> 12bd9463
          dnsPolicy: ClusterFirst
          restartPolicy: Never
          schedulerName: default-scheduler
          securityContext:
            fsGroup: 1001
            supplementalGroups:
              - 1001
              - 1002
              - 1003
          serviceAccount: percona-xtradb-cluster-operator
          serviceAccountName: percona-xtradb-cluster-operator
          terminationGracePeriodSeconds: 30
  schedule: 0 */1 * * *
  successfulJobsHistoryLimit: 1
  suspend: false<|MERGE_RESOLUTION|>--- conflicted
+++ resolved
@@ -32,11 +32,10 @@
             type: cron
         spec:
           containers:
-<<<<<<< HEAD
             - args:
                 - sh
                 - -c
-                - "\n\t\t\t\t\t\t\tcat <<-EOF | kubectl apply -f -\n\t\t\t\t\t\t\t\t\tapiVersion: pxc.percona.com/v1\n\t\t\t\t\t\t\t\t\tkind: PerconaXtraDBClusterBackup\n\t\t\t\t\t\t\t\t\tmetadata:\n\t\t\t\t\t\t\t\t\t  name: \"cron-${pxcCluster:0:16}-$(date -u \"+%Y%m%d%H%M%S\")-${suffix}\"\n\t\t\t\t\t\t\t\t\t  labels:\n\t\t\t\t\t\t\t\t\t    ancestor: \"each-hour-pvc\"\n\t\t\t\t\t\t\t\t\t    cluster: \"${pxcCluster}\"\n\t\t\t\t\t\t\t\t\t    type: \"cron\"\n\t\t\t\t\t\t\t\t\tspec:\n\t\t\t\t\t\t\t\t\t  pxcCluster: \"${pxcCluster}\"\n\t\t\t\t\t\t\t\t\t  storageName: \"pvc\"\n\t\t\t\t\t\t\tEOF\n\t\t\t\t\t\t\t"
+                - "\n\t\t\t\t\t\t\tcat <<-EOF | kubectl apply -f -\n\t\t\t\t\t\t\t\t\tapiVersion: pxc.percona.com/v1\n\t\t\t\t\t\t\t\t\tkind: PerconaXtraDBClusterBackup\n\t\t\t\t\t\t\t\t\tmetadata:\n\t\t\t\t\t\t\t\t\t  name: \"cron-${pxcCluster:0:16}-pvc-$(date -u \"+%Y%m%d%H%M%S\")-${suffix}\"\n\t\t\t\t\t\t\t\t\t  labels:\n\t\t\t\t\t\t\t\t\t    ancestor: \"each-hour-pvc\"\n\t\t\t\t\t\t\t\t\t    cluster: \"${pxcCluster}\"\n\t\t\t\t\t\t\t\t\t    type: \"cron\"\n\t\t\t\t\t\t\t\t\tspec:\n\t\t\t\t\t\t\t\t\t  pxcCluster: \"${pxcCluster}\"\n\t\t\t\t\t\t\t\t\t  storageName: \"pvc\"\n\t\t\t\t\t\t\tEOF\n\t\t\t\t\t\t\t"
               env:
                 - name: pxcCluster
                   value: sec-context
@@ -47,28 +46,6 @@
                 privileged: true
               terminationMessagePath: /dev/termination-log
               terminationMessagePolicy: File
-=======
-          - args:
-            - sh
-            - -c
-            - "\n\t\t\t\t\t\t\tcat <<-EOF | kubectl apply -f -\n\t\t\t\t\t\t\t\t\tapiVersion:
-              pxc.percona.com/v1\n\t\t\t\t\t\t\t\t\tkind: PerconaXtraDBClusterBackup\n\t\t\t\t\t\t\t\t\tmetadata:\n\t\t\t\t\t\t\t\t\t
-              \ name: \"cron-${pxcCluster:0:16}-pvc-$(date
-              -u \"+%Y%m%d%H%M%S\")-${suffix}\"\n\t\t\t\t\t\t\t\t\t  labels:\n\t\t\t\t\t\t\t\t\t
-              \   ancestor: \"each-hour-pvc\"\n\t\t\t\t\t\t\t\t\t    cluster: \"${pxcCluster}\"\n\t\t\t\t\t\t\t\t\t
-              \   type: \"cron\"\n\t\t\t\t\t\t\t\t\tspec:\n\t\t\t\t\t\t\t\t\t  pxcCluster:
-              \"${pxcCluster}\"\n\t\t\t\t\t\t\t\t\t  storageName: \"pvc\"\n\t\t\t\t\t\t\tEOF\n\t\t\t\t\t\t\t"
-            env:
-            - name: pxcCluster
-              value: sec-context
-            imagePullPolicy: Always
-            name: run-backup
-            resources: {}
-            securityContext:
-              privileged: true
-            terminationMessagePath: /dev/termination-log
-            terminationMessagePolicy: File
->>>>>>> 12bd9463
           dnsPolicy: ClusterFirst
           restartPolicy: Never
           schedulerName: default-scheduler
