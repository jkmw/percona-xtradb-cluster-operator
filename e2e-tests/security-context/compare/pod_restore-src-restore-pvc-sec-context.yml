--- conflicted
+++ resolved
@@ -54,10 +54,9 @@
       operator: Exists
       tolerationSeconds: 300
   volumes:
-<<<<<<< HEAD
     - name: backup
       persistentVolumeClaim:
-        claimName: sec-context-xb-on-demand-backup-pvc
+        claimName: xb-on-demand-backup-pvc
     - name: ssl-internal
       secret:
         defaultMode: 420
@@ -72,26 +71,4 @@
       secret:
         defaultMode: 420
         optional: true
-        secretName: sec-context-vault
-=======
-  - name: backup
-    persistentVolumeClaim:
-      claimName: xb-on-demand-backup-pvc
-  - name: ssl-internal
-    secret:
-      defaultMode: 420
-      optional: true
-      secretName: some-name-ssl-internal
-  - name: ssl
-    secret:
-      defaultMode: 420
-      optional: false
-      secretName: some-name-ssl
-  - name: vault-keyring-secret
-    secret:
-      defaultMode: 420
-      optional: true
-      secretName: sec-context-vault
-    secret:
-      defaultMode: 420
->>>>>>> 12bd9463
+        secretName: sec-context-vault